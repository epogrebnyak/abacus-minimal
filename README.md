--- conflicted
+++ resolved
@@ -116,13 +116,8 @@
 
 Steps involved:
 
-<<<<<<< HEAD
-- create a data structure that represents state of accounts,
-- record account starting balances from the previous period.
-=======
 - create a data structure that represents state of accounts (a 'book'),
 - record account starting balances from the previous period,
->>>>>>> 0dfb4312
 
 Let's create a book with opening balances known from previous period:
 
@@ -199,12 +194,8 @@
 
 See section below for code for closing accounts.
 
-<<<<<<< HEAD
-Note: account closing was a rather hard part of `abacus-minimal` code that I had to refactor several times.
-=======
 Note: account closing was a rather hard part of `abacus-minimal` code that I had to refactor several times. Both current earnings and retained earningsa are mandatory fields in chart. From the chart one can issue pairs of accounts thatwindicate direction of transfer of balances from one to another
 (e.g. 'refunds' to 'sales', and then 'sales' to 'current_earnings' or 'retained_earnings'). Pairs allow to post actual closing entries to a ledger.
->>>>>>> 0dfb4312
 
 ### 6. Reporting financial statements
 
